--- conflicted
+++ resolved
@@ -1,12 +1,9 @@
 import os
 import git
 import sys
-<<<<<<< HEAD
-=======
 import json
 import click
 import inquirer
->>>>>>> 1e173585
 import shutil
 import subprocess as sp
 import multiprocessing as mp
@@ -18,15 +15,9 @@
 
 def print_version_info():
 	version = "{} v{} by {} -> (Github: {})".format(Constants.PROJECT_NAME,
-<<<<<<< HEAD
-													Constants.VERSION,
-													Constants.AUTHOR_FULL_NAME,
-													Constants.AUTHOR_GITHUB)
-=======
 	                                                Constants.VERSION,
 	                                                Constants.AUTHOR_FULL_NAME,
 	                                                Constants.AUTHOR_GITHUB)
->>>>>>> 1e173585
 	line = "-" * (len(version))
 	print(Fore.RED + Style.BRIGHT + line)
 	print(version)
@@ -91,15 +82,10 @@
 	"""
 	Make destination dir if path doesn't exist, confirm before overwriting if it does.
 	"""
-<<<<<<< HEAD
-	if os.path.exists(path) and path.split("/")[-1] in ["dotfiles", "packages", "fonts", "configs"]:
-		print(Fore.RED + Style.BRIGHT + "Directory {} already exists".format(path) + "\n" + Style.RESET_ALL)
-=======
-	subdirs = ["dotfiles", "packages", "fonts"]
+	subdirs = ["dotfiles", "packages", "fonts", "configs"]
 	if os.path.exists(path) and path.split("/")[-1] in subdirs:
 		print(Fore.RED + Style.BRIGHT +
 		      "Directory {} already exists".format(path) + "\n" + Style.RESET_ALL)
->>>>>>> 1e173585
 		if prompt_yes_no("Erase directory and make new back up?", Fore.RED):
 			shutil.rmtree(path)
 			os.makedirs(path)
@@ -116,21 +102,16 @@
 	Use pick library to prompt user with choice of what to backup.
 	"""
 	questions = [inquirer.List('choice',
-<<<<<<< HEAD
-							   message=Fore.GREEN + Style.BRIGHT + "What would you like to do?" + Fore.BLUE,
-							   choices=[' Back up dotfiles', ' Back up configs', ' Back up packages', ' Back up fonts',
-										' Back up everything', ' Reinstall packages', ' Reinstall configs'],
-							   ),
-				 ]
-=======
 	                           message=Fore.GREEN + Style.BRIGHT + "What would you like to do?" + Fore.BLUE,
 	                           choices=[' Back up dotfiles',
-	                                    ' Back up packages', ' Back up fonts',
+                                      ' Back up configs',
+	                                    ' Back up packages', 
+                                      ' Back up fonts',
 	                                    ' Back up everything',
-	                                    ' Reinstall packages'],
+	                                    ' Reinstall packages', 
+                                      ' Reinstall configs'],
 	                           ),
 	             ]
->>>>>>> 1e173585
 
 	answers = inquirer.prompt(questions)
 	return answers.get('choice').strip().lower()
@@ -144,7 +125,6 @@
 	if len(invalid.intersection(set(source_dir.split("/")))) != 0:
 		return
 
-<<<<<<< HEAD
 	if "Application\ Support" not in source_dir:
 		command = "cp -aRp '" + source_dir + "' '" + backup_path + "/" + source_dir.split("/")[-2] + "'"
 	elif "Sublime" in source_dir:
@@ -153,21 +133,6 @@
 		command = "cp -a '" + source_dir + "' '" + backup_path + "/'"
 
 	sp.run(command, shell=True, stdout=sp.PIPE)
-=======
-	if len(invalid.intersection(set(dotfolder.split("/")))) == 0:
-		command = ""
-		if "Library" in dotfolder.split(
-				"/") and "Preferences" in dotfolder.split("/"):
-			command = "cp -aRp " + dotfolder + " " + backup_path + "/macOS_Preferences"
-			print(Fore.BLUE + command)
-		elif "Application\ Support" not in dotfolder:
-			command = "cp -aRp " + dotfolder + " " + \
-			          backup_path + "/" + dotfolder.split("/")[-2]
-		elif "Sublime" in dotfolder:
-			command = "cp -aRp " + dotfolder + " " + \
-			          backup_path + "/" + dotfolder.split("/")[-3]
-		sp.run(command, shell=True, stdout=sp.PIPE)
->>>>>>> 1e173585
 
 
 def _copy_file(source, target):
@@ -201,15 +166,9 @@
 	home_path = os.path.expanduser('~')
 
 	# get dotfolders and dotfiles
-<<<<<<< HEAD
-
-	dotfiles_for_backup = [".bashrc", ".bash_profile", ".gitconfig", ".pypirc", ".shallow-backup", ".zshrc", ".vimrc"]
-	dotfolders_for_backup = [".ssh/", ".vim/"]
-=======
 	config = get_config()
 	dotfiles_for_backup = config["dotfiles"]
 	dotfolders_for_backup = config["dotfolders"]
->>>>>>> 1e173585
 
 	# Add dotfile/folder for backup if it exists on the machine
 	dotfiles = [file for file in dotfiles_for_backup if os.path.isfile(
@@ -233,27 +192,11 @@
 	####
 
 	# Sublime Text Configs
-<<<<<<< HEAD
 	if os.path.isdir(_home_prefix("Library/Application Support/Sublime Text 2")):
 		dotfolders_mp_in.append((_home_prefix("Library/Application Support/Sublime Text 2/Packages/User"), backup_path))
 
 	if os.path.isdir(_home_prefix("Library/Application Support/Sublime Text 3")):
 		dotfolders_mp_in.append((_home_prefix("Library/Application Support/Sublime Text 3/Packages/User"), backup_path))
-=======
-	if os.path.isdir(
-			"/Users/alichtman/Library/Application Support/Sublime\ Text\ 2"):
-		dotfolders_mp_in.append((os.path.join(
-			home_path,
-			"Library/Application\ Support/Sublime\ Text\ 2/Packages/User"),
-		                         backup_path))
-
-	if os.path.isdir(
-			"/Users/alichtman/Library/Application Support/Sublime\ Text\ 3"):
-		dotfolders_mp_in.append((os.path.join(
-			home_path,
-			"Library/Application\ Support/Sublime\ Text\ 3/Packages/User"),
-		                         backup_path))
->>>>>>> 1e173585
 
 	# pprint(dotfiles_mp_in)
 	# pprint(dotfolders_mp_in)
@@ -262,22 +205,15 @@
 	with mp.Pool(mp.cpu_count()):
 
 		print(Fore.BLUE + Style.BRIGHT +
-<<<<<<< HEAD
 			  "Backing up dotfolders..." + Style.RESET_ALL)
-=======
-		      "Backing up dotfolders..." + Style.RESET_ALL)
->>>>>>> 1e173585
+
 		for x in dotfolders_mp_in:
 			x = list(x)
 			mp.Process(target=copy_dir, args=(x[0], x[1],)).start()
 
 	with mp.Pool(mp.cpu_count()):
 		print(Fore.BLUE + Style.BRIGHT +
-<<<<<<< HEAD
 			  "Backing up dotfiles..." + Style.RESET_ALL)
-=======
-		      "Backing up dotfiles..." + Style.RESET_ALL)
->>>>>>> 1e173585
 		for x in dotfiles_mp_in:
 			x = list(x)
 			mp.Process(target=_copy_file, args=(x[0], x[1],)).start()
@@ -364,7 +300,6 @@
 	sp.run("apm list --installed --bare > {}/apm_list.txt".format(backup_path), shell=True, stdout=sp.PIPE)
 
 	# sublime text packages
-<<<<<<< HEAD
 	if os.path.isdir(_home_prefix("Library/Application Support/Sublime Text 2")):
 		print(Fore.BLUE + "Backing up Sublime Text package list..." + Style.RESET_ALL)
 		source_path = _home_prefix("Library/Application Support/Sublime Text 2/Packages/")
@@ -374,22 +309,6 @@
 		print(Fore.BLUE + "Backing up Sublime Text package list..." + Style.RESET_ALL)
 		source_path = _home_prefix("Library/Application Support/Sublime Text 3/Installed Packages/")
 		sp.run("ls {} > {}/sublime3_list.txt".format(source_path, backup_path), shell=True, stdout=sp.PIPE)
-=======
-	if os.path.isdir(
-			"/Users/alichtman/Library/Application Support/Sublime Text 2"):
-		print(
-			Fore.BLUE + "Backing up Sublime Text 2 package list..." + Style.RESET_ALL)
-	sp.run("ls /Users/alichtman/Library/Application\ Support/Sublime\ Text\ 2/Packages/ > {}/sublime2_list.txt".format(
-		backup_path), shell=True, stdout=sp.PIPE)
-
-	if os.path.isdir(
-			"/Users/alichtman/Library/Application Support/Sublime Text 3"):
-		print(
-			Fore.BLUE + "Backing up Sublime Text 3 package list..." + Style.RESET_ALL)
-		sp.run(
-			"ls /Users/alichtman/Library/Application\ Support/Sublime\ Text\ 3/Installed\ Packages/ > {}/sublime3_list.txt"
-				.format(backup_path), shell=True, stdout=sp.PIPE)
->>>>>>> 1e173585
 
 	# macports
 	print(Fore.BLUE + "Backing up macports package list..." + Style.RESET_ALL)
@@ -659,7 +578,6 @@
 
 
 # custom help options
-<<<<<<< HEAD
 @click.command(context_settings=dict(help_option_names=['-h', '-help', '--help']))
 @click.option('-complete', is_flag=True, default=False, help="Back up everything.")
 @click.option('-dotfiles', is_flag=True, default=False, help="Back up dotfiles.")
@@ -668,46 +586,18 @@
 @click.option('-packages', is_flag=True, default=False, help="Back up package libraries and installed applications.")
 @click.option('-old_path', is_flag=True, default=False, help="Skip setting new back up directory path.")
 @click.option('--new_path', default="DEFAULT", help="Input a new back up directory path.")
+@click.option('--remote', default="", help="Input a URL for a git repository.")
 @click.option('-reinstall_packages', is_flag=True, default=False, help="Reinstall packages from package lists.")
 @click.option('-reinstall_configs', is_flag=True, default=False, help="Reinstall configs from configs backup.")
 @click.option('-delete_config', is_flag=True, default=False, help="Remove config file.")
 @click.option('-v', is_flag=True, default=False, help='Display version and author information and exit.')
-def cli(complete, dotfiles, configs, packages, fonts, old_path, new_path, reinstall_packages, reinstall_configs,
+def cli(complete, dotfiles, configs, packages, fonts, old_path, new_path, remote, reinstall_packages, reinstall_configs,
 		delete_config, v):
-=======
-@click.command(context_settings=dict(help_option_names=['-h', '-help']))
-@click.option('-complete', is_flag=True, default=False,
-              help="Back up everything.")
-@click.option('-dotfiles', is_flag=True, default=False,
-              help="Back up dotfiles.")
-@click.option('-fonts', is_flag=True, default=False,
-              help="Back up installed fonts.")
-@click.option('-packages', is_flag=True, default=False,
-              help="Back up package libraries and installed applications.")
-@click.option('-old_path', is_flag=True, default=False,
-              help="Skip setting new back up directory path.")
-@click.option('--new_path', default="",
-              help="Input a new back up directory path.")
-@click.option('--remote', default="",
-              help="Input a URL for a git repository.")
-@click.option('-reinstall', is_flag=True, default=False,
-              help="Reinstall packages from package lists.")
-@click.option('-delete_config', is_flag=True, default=False,
-              help="Remove config file.")
-@click.option('-v', is_flag=True, default=False,
-              help='Display version and author information and exit.')
-def cli(complete, dotfiles, packages, fonts, old_path, new_path, remote, reinstall,
-        delete_config, v):
->>>>>>> 1e173585
 	"""
 	Easily back up installed packages, dotfiles, and more. You can edit which dotfiles are backed up in ~/.shallow-backup.
 	"""
-<<<<<<< HEAD
-
-	backup_config_path = _home_prefix(".shallow-backup")
-=======
-	config_path = get_config_path()
->>>>>>> 1e173585
+
+	backup_config_path = get_config_path()
 
 	# Print version information
 	if v:
@@ -715,72 +605,41 @@
 		sys.exit()
 
 	elif delete_config:
-<<<<<<< HEAD
-		command = "rm {}".format(backup_config_path)
-		sp.run(command, shell=True, stdout=sp.PIPE)
-		print(Fore.RED + Style.BRIGHT + "Removed config file..." + Style.RESET_ALL)
-=======
-		os.remove(config_path)
+
+		os.remove(backup_config_path)
 		print(Fore.RED + Style.BRIGHT +
 		      "Removed config file..." + Style.RESET_ALL)
->>>>>>> 1e173585
 		sys.exit()
 
 	splash_screen()
 
-<<<<<<< HEAD
-	backup_config = configparser.ConfigParser()
-
-	# if config file doesn't exist, create it.
+	# If config file doesn't exist, create it.
 	if not os.path.exists(backup_config_path):
 		print(Fore.BLUE + Style.BRIGHT + "Creating config file at {}".format(backup_config_path))
-		backup_config['USER'] = {'backup_path': 'DEFAULT'}
-		with open(backup_config_path, 'w') as f:
-			backup_config.write(f)
-=======
-	# If config file doesn't exist, create it.
-	if not os.path.exists(config_path):
-		print(Fore.BLUE + Style.BRIGHT + "Creating config file at {}".format(config_path))
-		config = get_default_config()
-		write_config(config)
->>>>>>> 1e173585
-
+		backup_config = get_default_config()
+		write_config(backup_config)
+    
 	#####
 	# Update backup path from CLI args, prompt user, or skip updating
 	#####
 
-	config = get_config()
+	backup_config = get_config()
 
 	# User entered a new path, so update the config
 	if new_path != "":
 		abs_path = os.path.abspath(new_path)
-<<<<<<< HEAD
-
-		print(Fore.BLUE + "\nUpdating shallow-backup path to -> " + Style.BRIGHT + "{}".format(abs_path) + Style.RESET_ALL)
-		backup_config.read(backup_config_path)
-		backup_config['USER']['backup_path'] = abs_path
-
-		# Write to config file
-		with open(backup_config_path, 'w') as f:
-			backup_config.write(f)
-
-=======
+
 		print(Fore.BLUE + Style.NORMAL + "\nUpdating shallow-backup path to -> " + Style.BRIGHT + "{}".format(
 			abs_path) + Style.RESET_ALL)
 		config["backup_path"] = abs_path
-		write_config(config)
->>>>>>> 1e173585
-	# User didn't enter the same_path flag but entered a backup option, so no path update prompt
+		write_config(backup_config)
+
+  # User didn't enter the same_path flag but entered a backup option, so no path update prompt
 	elif old_path or complete or dotfiles or packages or fonts:
 		pass
 	# User didn't enter a new path, didn't use the same_path flag or any backup options, so prompt
 	else:
-<<<<<<< HEAD
-		prompt_for_path_update(backup_config_path, backup_config)
-
-	backup_home_path = read_config(backup_config_path, backup_config)
-=======
-		prompt_for_path_update(config)
+		prompt_for_path_update(backup_config)
 
 	###
 	# Create backup directory and set up git stuff
@@ -792,18 +651,12 @@
 	create_gitignore(backup_home_path)
 	if remote != "":
 		git_set_remote(repo, remote)
->>>>>>> 1e173585
 
 	dotfiles_path = os.path.join(backup_home_path, "dotfiles")
 	configs_path = os.path.join(backup_home_path, "configs")
 	packages_path = os.path.join(backup_home_path, "packages")
 	fonts_path = os.path.join(backup_home_path, "fonts")
 
-<<<<<<< HEAD
-	# print(packages_path)
-
-=======
->>>>>>> 1e173585
 	# Command line options
 	if complete or dotfiles or configs or packages or fonts or reinstall_packages or reinstall_configs:
 		if reinstall_packages:
@@ -840,16 +693,12 @@
 			backup_fonts(fonts_path)
 		elif selection == "reinstall packages":
 			reinstall_packages(packages_path)
-<<<<<<< HEAD
 		elif selection == "reinstall configs":
 			reinstall_config_files(configs_path)
-		return
-=======
 
 		git_add_all_commit(repo, backup_home_path)
 		git_push_origin(repo)
 		sys.exit()
->>>>>>> 1e173585
 
 
 if __name__ == '__main__':
